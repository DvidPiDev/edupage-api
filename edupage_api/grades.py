from edupage_api.date import EduExactDateTime


# This is just a message that a grade has been received
# and it contains no information about what the grade is.
class EduGradeEvent:
    def __init__(self, teacher, title, subject, average, weight,
                 datetime_added):
        self.teacher = teacher
        self.title = title
        self.subject = subject
        self.average = average
<<<<<<< HEAD
        self.datetime_added = EduExactDateTime.from_formatted_string(
=======
        self.weight = weight
        self.datetime_added = EduDateTime.from_formatted_datetime(
>>>>>>> a806afe5
            datetime_added)

    def __str__(self):
        return f'{self.title}: {self.average}'


class EduGrade:
    def __init__(self, event_id, title, grade, importance, datetime_added, subject, teacher, percent, verbal,
                 max_points):
        self.id = event_id
        self.title = title
        self.grade = grade
        self.importance = importance
        self.datetime_added = EduExactDateTime.from_formatted_string(datetime_added)
        self.subject = subject
        self.teacher = teacher
        self.percent = percent
        self.verbal = verbal
        self.max_points = max_points

    def __str__(self):
        return f'{self.title}: {self.grade}'<|MERGE_RESOLUTION|>--- conflicted
+++ resolved
@@ -10,12 +10,8 @@
         self.title = title
         self.subject = subject
         self.average = average
-<<<<<<< HEAD
+        self.weight = weight
         self.datetime_added = EduExactDateTime.from_formatted_string(
-=======
-        self.weight = weight
-        self.datetime_added = EduDateTime.from_formatted_datetime(
->>>>>>> a806afe5
             datetime_added)
 
     def __str__(self):
