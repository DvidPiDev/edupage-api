--- conflicted
+++ resolved
@@ -68,13 +68,11 @@
     SUBSTITUTION = "substitution"
     H_ATTENDANCE = "h_attendance"
     EXCUSED_LESSON = "ospravedlnenka"
-<<<<<<< HEAD
     ALBUM = "album"
     H_PROCESS = "h_process"
     CONTEST = "contest"
     FOOD_CREDIT = "strava_kredit"
     PROCESS = "process"
-=======
     EXAM_EVALUATION = "testvysledok"
     EXAM_ASSIGNMENT = "testpridelenie"
     H_SETTINGS = "h_settings"
@@ -84,7 +82,6 @@
     H_CONTENST = "h_contest"
     TEST_RESULT = "testvysledok"
     HOMEWORK_STUDENT_STATE = "homeworkstudentstav"
->>>>>>> 3b623ac1
 
     @staticmethod
     def parse(string: str) -> Optional[Gender]:
